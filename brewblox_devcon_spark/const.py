--- conflicted
+++ resolved
@@ -13,38 +13,6 @@
 GLOBAL_UNITS_ID = 'units'
 GLOBAL_TIME_ZONE_ID = 'timeZone'
 
-<<<<<<< HEAD
-# Numeric IDs of system objects
-SYSINFO_NID = 2
-ONEWIREBUS_NID = 4
-WIFI_SETTINGS_NID = 5
-TOUCH_SETTINGS_NID = 6
-DISPLAY_SETTINGS_NID = 7
-SPARK_PINS_NID = 19
-
-# Default SID/NID for system objects
-SYS_OBJECT_KEYS: list[tuple[str, int]] = [
-    ['SystemInfo', SYSINFO_NID],
-    ['OneWireBus', ONEWIREBUS_NID],
-    ['WiFiSettings', WIFI_SETTINGS_NID],
-    ['TouchSettings', TOUCH_SETTINGS_NID],
-    ['DisplaySettings', DISPLAY_SETTINGS_NID],
-    ['SparkPins', SPARK_PINS_NID],
-    ['GPIO-1', 50], # kvdw blocks below
-    ['GPIO-2', 51],
-    ['ANALOG-1', 52],
-    ['SENSOR-1', 53],
-    ['SENSOR-2', 54],
-    ['SENSOR-3', 55],
-    ['SENSOR-4', 56],
-    ['SENSOR-5', 57],
-    ['SENSOR-6', 58],
-    ['SENSOR-7', 59],
-    ['SENSOR-8', 60],
-]
-
-=======
->>>>>>> f7ce625f
 # Relevant block types
 SEQUENCE_BLOCK_TYPE = 'Sequence'
 SYSINFO_BLOCK_TYPE = 'SysInfo'
