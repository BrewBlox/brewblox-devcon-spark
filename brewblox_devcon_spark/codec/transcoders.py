"""
Object-specific transcoders
"""

from abc import ABC, abstractclassmethod, abstractmethod
<<<<<<< HEAD
from enum import Enum
from typing import Generator, Optional, Tuple, Type, Union
=======
from collections import defaultdict
from typing import Generator, Type, Union
>>>>>>> 4f230914

from brewblox_service import brewblox_logger
from google.protobuf import json_format
from google.protobuf.message import Message
from google.protobuf.reflection import GeneratedProtocolMessageType

from . import pb2
from .opts import DecodeOpts, ProtoEnumOpt
from .processor import ProtobufProcessor

NumIdentifier_ = Tuple[int, int]
StrIdentifier_ = Tuple[str, Optional[str]]
Identifier_ = Union[NumIdentifier_, StrIdentifier_]


LOGGER = brewblox_logger(__name__)

BlockType = pb2.brewblox_pb2.BlockType
<<<<<<< HEAD
REQUEST_TYPE = 'ControlboxRequest'
RESPONSE_TYPE = 'ControlboxResponse'
REQUEST_TYPE_INT = -1
RESPONSE_TYPE_INT = -2
=======
>>>>>>> 4f230914


class Transcoder(ABC):

    def __init__(self, proc: ProtobufProcessor):
        self.proc = proc

    @abstractclassmethod
    def type_int(cls) -> int:
        """
        The numerical enum value for `objtype`
        """

    @abstractclassmethod
    def type_str(cls) -> str:
        """
        The string enum value for `objtype`.
        """

    @classmethod
    def subtype_int(cls) -> int:
        """
        Alternative messages must declare a `subtype` that is unique within `objtype`.
        """
        return 0

    @classmethod
    def subtype_str(cls) -> Optional[str]:
        """
        Alternative messages must declare a `subtype` that is unique within `objtype`.
        `subtype` itself is not an enum, so the name of the Protobuf message is used.
        Naturally, the Protobuf message name must also be unique within the namespace.

        If `subtype` is 0, the subtype name is None.
        This is applicable for the default Block messages.
        """
        return None

    @classmethod
    def type_impl(cls) -> list[str]:
        return []

    @abstractmethod
    def encode(self, values: dict) -> bytes:
        """
        Encode a Python dict to bytes.
        """

    @abstractmethod
    def decode(self, encoded: bytes, opts: DecodeOpts) -> dict:
        """
        Decode bytes to a Python dict.
        """

    @classmethod
<<<<<<< HEAD
    def get(cls, identifier: Identifier_, proc: ProtobufProcessor) -> 'Transcoder':
        objtype, subtype = identifier
=======
    def get(cls, obj_type: ObjType_, mods: Modifier) -> 'Transcoder':
        for trc in _TRANSCODERS:
            if obj_type == trc.type_str() or obj_type == trc.type_int():
                return trc(mods)
        raise KeyError(f'No transcoder found for identifier {obj_type}')

    @classmethod
    def type_tree(cls, mods: Modifier) -> dict[str, list[str]]:
        impl_tree = defaultdict(list)
>>>>>>> 4f230914
        for trc in _TRANSCODERS:
            if objtype == trc.type_str() or objtype == trc.type_int():
                if subtype == trc.subtype_str() or subtype == trc.subtype_int():
                    return trc(proc)
        raise KeyError(f'No transcoder found for identifier {identifier}')


class BlockInterfaceTranscoder(Transcoder):

    @classmethod
    def type_int(cls) -> int:
        return cls._ENUM_VAL

    @classmethod
    def type_str(cls) -> str:
<<<<<<< HEAD
        return pb2.brewblox_pb2.BlockType.Name(cls._ENUM_VAL)
=======
        return BlockType.Name(cls._ENUM_VAL)
>>>>>>> 4f230914

    def encode(self, values: dict) -> bytes:
        return b'\x00'

    def decode(self, values: bytes, _: DecodeOpts) -> dict:
        return dict()


<<<<<<< HEAD
=======
class InactiveObjectTranscoder(Transcoder):

    @classmethod
    def type_int(cls) -> int:
        return 65535

    @classmethod
    def type_str(cls) -> str:
        return 'InactiveObject'

    def encode(self, values: Decoded_) -> Encoded_:
        type_id = values['actualType']
        encoded = Transcoder.get(type_id, self.mod).type_int().to_bytes(2, 'little')
        return encoded

    def decode(self, encoded: Encoded_, _: DecodeOpts) -> Decoded_:
        type_id = int.from_bytes(encoded, 'little')
        return {'actualType': Transcoder.get(type_id, self.mod).type_str()}


>>>>>>> 4f230914
class DeprecatedObjectTranscoder(Transcoder):

    @classmethod
    def type_int(cls) -> int:
        return 65533

    @classmethod
    def type_str(cls) -> str:
        return 'DeprecatedObject'

    def encode(self, values: dict) -> bytes:
        actual_id = values['actualId']
        encoded = actual_id.to_bytes(2, 'little')
        return encoded

    def decode(self, encoded: bytes, _: DecodeOpts) -> dict:
        actual_id = int.from_bytes(encoded, 'little')
        return {'actualId': actual_id}


class GroupsTranscoder(Transcoder):

    @classmethod
    def type_int(cls) -> int:
        return 65534

    @classmethod
    def type_str(cls) -> str:
        return 'Groups'

    def encode(self, values: dict) -> bytes:
        active = self.proc.pack_bit_flags(values.get('active', []))
        return active.to_bytes(1, 'little')

    def decode(self, encoded: bytes, _: DecodeOpts) -> dict:
        active = self.proc.unpack_bit_flags(int.from_bytes(encoded, 'little'))
        return {'active': active}


class BaseProtobufTranscoder(Transcoder):

    @classmethod
    def _brewblox_msg(cls):
        # Message opts as set in BrewbloxMessageOptions in brewblox.proto
        return cls._MESSAGE.DESCRIPTOR.GetOptions().Extensions[pb2.brewblox_pb2.msg]

    @classmethod
    def type_int(cls) -> int:
        return cls._brewblox_msg().objtype

    @classmethod
    def type_str(cls) -> str:
        return BlockType.Name(cls.type_int())
<<<<<<< HEAD

    @classmethod
    def type_impl(cls) -> list[str]:
        return [BlockType.Name(i) for i in cls._brewblox_msg().impl]

    @classmethod
    def subtype_int(cls) -> int:
        return cls._brewblox_msg().subtype

    @classmethod
    def subtype_str(cls) -> Optional[str]:
        if cls.subtype_int():
            return cls._MESSAGE.DESCRIPTOR.name
        else:
            return None
=======

    @classmethod
    def type_impl(cls) -> list[str]:
        return [BlockType.Name(i) for i in cls._brewblox_msg().impl]
>>>>>>> 4f230914

    def create_message(self) -> Message:
        return self.__class__._MESSAGE()

    def encode(self, values: dict) -> bytes:
        # LOGGER.debug(f'encoding {values} to {self.__class__._MESSAGE}')
        obj = json_format.ParseDict(values, self.create_message())
        data = obj.SerializeToString()
        return data + b'\x00'  # Include null terminator

    def decode(self, encoded: bytes, opts: DecodeOpts) -> dict:
        # Remove null terminator
        encoded = encoded[:-1]
        int_enum = opts.enums == ProtoEnumOpt.INT

        obj = self.create_message()
        obj.ParseFromString(encoded)
        decoded = json_format.MessageToDict(
            message=obj,
            preserving_proto_field_name=True,
            including_default_value_fields=True,
            use_integers_for_enums=int_enum,
        )
        # LOGGER.debug(f'decoded {self.__class__._MESSAGE} to {decoded}')
        return decoded


<<<<<<< HEAD
class ControlboxRequestTranscoder(BaseProtobufTranscoder):
    _MESSAGE = pb2.controlbox_pb2.Request
=======
class ProtobufTranscoder(BaseProtobufTranscoder):
>>>>>>> 4f230914

    @classmethod
    def type_int(cls) -> int:
        return REQUEST_TYPE_INT  # never a payload

    @classmethod
    def type_str(cls) -> str:
        return REQUEST_TYPE

    def encode(self, values: dict) -> bytes:
        opcode = values.get('opcode')
        if isinstance(opcode, Enum):
            values['opcode'] = opcode.name
        return super().encode(values)


class ControlboxResponseTranscoder(BaseProtobufTranscoder):
    _MESSAGE = pb2.controlbox_pb2.Response

    @classmethod
    def type_int(cls) -> int:
        return RESPONSE_TYPE_INT  # never a payload

    @classmethod
    def type_str(cls) -> str:
        return RESPONSE_TYPE

    def encode(self, values: dict) -> bytes:
        error = values.get('error')
        if isinstance(error, Enum):
            values['error'] = error.name
        return super().encode(values)


class ProtobufTranscoder(BaseProtobufTranscoder):

    def encode(self, values: dict) -> bytes:
        self.proc.pre_encode(self.create_message(), values)
        return super().encode(values)

    def decode(self, encoded: bytes, opts: DecodeOpts) -> dict:
        decoded = super().decode(encoded, opts)
        self.proc.post_decode(self.create_message(), decoded, opts)
        return decoded


class EdgeCaseTranscoder(ProtobufTranscoder):
    _MESSAGE = pb2.EdgeCase_pb2.Block

    @classmethod
    def type_int(cls) -> int:
        return 9001

    @classmethod
    def type_str(cls) -> str:
        return 'EdgeCase'


<<<<<<< HEAD
class EdgeCaseSubTranscoder(EdgeCaseTranscoder):
    _MESSAGE = pb2.EdgeCase_pb2.SubCase


def interface_transcoder_generator() -> Generator[Type[BlockInterfaceTranscoder], None, None]:
    for objtype in BlockType.values():
        name = f'{BlockType.Name(objtype)}_InterfaceTranscoder'
        yield type(name, (BlockInterfaceTranscoder, ), {'_ENUM_VAL': objtype})

=======
def interface_transcoder_generator() -> Generator[Type[BlockInterfaceTranscoder], None, None]:
    for objtype in BlockType.values():
        name = f'{BlockType.Name(objtype)}_InterfaceTranscoder'
        yield type(name, (BlockInterfaceTranscoder, ), {'_ENUM_VAL': objtype})


def protobuf_transcoder_generator() -> Generator[Type[ProtobufTranscoder], None, None]:
    for pb in [getattr(pb2, k) for k in pb2.__all__]:
        members = [getattr(pb, k)
                   for k in dir(pb)
                   if not k.startswith('_')]
        messages = [el
                    for el in members
                    if isinstance(el, GeneratedProtocolMessageType)]

        for msg in messages:
            desc = msg.DESCRIPTOR
            opts = desc.GetOptions().Extensions[pb2.brewblox_pb2.msg]
            if opts.objtype:
                name = f'{BlockType.Name(opts.objtype)}_{desc.name}_Transcoder'
                yield type(name, (ProtobufTranscoder, ), {'_MESSAGE': msg})
>>>>>>> 4f230914

def protobuf_transcoder_generator() -> Generator[Type[ProtobufTranscoder], None, None]:
    for pb in [getattr(pb2, k) for k in pb2.__all__]:
        members = [getattr(pb, k)
                   for k in dir(pb)
                   if not k.startswith('_')]
        messages = [el
                    for el in members
                    if isinstance(el, GeneratedProtocolMessageType)]

<<<<<<< HEAD
        for msg in messages:
            desc = msg.DESCRIPTOR
            opts = desc.GetOptions().Extensions[pb2.brewblox_pb2.msg]
            if opts.objtype:
                name = f'{BlockType.Name(opts.objtype)}_{desc.name}_Transcoder'
                yield type(name, (ProtobufTranscoder, ), {'_MESSAGE': msg})


=======
>>>>>>> 4f230914
_TRANSCODERS: list[Type[Transcoder]] = [
    # Raw system objects
    DeprecatedObjectTranscoder,
    GroupsTranscoder,
    ControlboxRequestTranscoder,
    ControlboxResponseTranscoder,

    # Protobuf objects
    *protobuf_transcoder_generator(),

    # Protobuf objects
    *protobuf_transcoder_generator(),

    # Interface objects
    # These are fallbacks to be used if there is no direct object
    *interface_transcoder_generator(),

    # Debugging objects
    EdgeCaseTranscoder,
<<<<<<< HEAD
    EdgeCaseSubTranscoder,
=======
>>>>>>> 4f230914
]<|MERGE_RESOLUTION|>--- conflicted
+++ resolved
@@ -3,13 +3,8 @@
 """
 
 from abc import ABC, abstractclassmethod, abstractmethod
-<<<<<<< HEAD
 from enum import Enum
 from typing import Generator, Optional, Tuple, Type, Union
-=======
-from collections import defaultdict
-from typing import Generator, Type, Union
->>>>>>> 4f230914
 
 from brewblox_service import brewblox_logger
 from google.protobuf import json_format
@@ -28,13 +23,10 @@
 LOGGER = brewblox_logger(__name__)
 
 BlockType = pb2.brewblox_pb2.BlockType
-<<<<<<< HEAD
 REQUEST_TYPE = 'ControlboxRequest'
 RESPONSE_TYPE = 'ControlboxResponse'
 REQUEST_TYPE_INT = -1
 RESPONSE_TYPE_INT = -2
-=======
->>>>>>> 4f230914
 
 
 class Transcoder(ABC):
@@ -90,20 +82,8 @@
         """
 
     @classmethod
-<<<<<<< HEAD
     def get(cls, identifier: Identifier_, proc: ProtobufProcessor) -> 'Transcoder':
         objtype, subtype = identifier
-=======
-    def get(cls, obj_type: ObjType_, mods: Modifier) -> 'Transcoder':
-        for trc in _TRANSCODERS:
-            if obj_type == trc.type_str() or obj_type == trc.type_int():
-                return trc(mods)
-        raise KeyError(f'No transcoder found for identifier {obj_type}')
-
-    @classmethod
-    def type_tree(cls, mods: Modifier) -> dict[str, list[str]]:
-        impl_tree = defaultdict(list)
->>>>>>> 4f230914
         for trc in _TRANSCODERS:
             if objtype == trc.type_str() or objtype == trc.type_int():
                 if subtype == trc.subtype_str() or subtype == trc.subtype_int():
@@ -119,11 +99,7 @@
 
     @classmethod
     def type_str(cls) -> str:
-<<<<<<< HEAD
         return pb2.brewblox_pb2.BlockType.Name(cls._ENUM_VAL)
-=======
-        return BlockType.Name(cls._ENUM_VAL)
->>>>>>> 4f230914
 
     def encode(self, values: dict) -> bytes:
         return b'\x00'
@@ -132,29 +108,6 @@
         return dict()
 
 
-<<<<<<< HEAD
-=======
-class InactiveObjectTranscoder(Transcoder):
-
-    @classmethod
-    def type_int(cls) -> int:
-        return 65535
-
-    @classmethod
-    def type_str(cls) -> str:
-        return 'InactiveObject'
-
-    def encode(self, values: Decoded_) -> Encoded_:
-        type_id = values['actualType']
-        encoded = Transcoder.get(type_id, self.mod).type_int().to_bytes(2, 'little')
-        return encoded
-
-    def decode(self, encoded: Encoded_, _: DecodeOpts) -> Decoded_:
-        type_id = int.from_bytes(encoded, 'little')
-        return {'actualType': Transcoder.get(type_id, self.mod).type_str()}
-
-
->>>>>>> 4f230914
 class DeprecatedObjectTranscoder(Transcoder):
 
     @classmethod
@@ -208,7 +161,6 @@
     @classmethod
     def type_str(cls) -> str:
         return BlockType.Name(cls.type_int())
-<<<<<<< HEAD
 
     @classmethod
     def type_impl(cls) -> list[str]:
@@ -224,12 +176,6 @@
             return cls._MESSAGE.DESCRIPTOR.name
         else:
             return None
-=======
-
-    @classmethod
-    def type_impl(cls) -> list[str]:
-        return [BlockType.Name(i) for i in cls._brewblox_msg().impl]
->>>>>>> 4f230914
 
     def create_message(self) -> Message:
         return self.__class__._MESSAGE()
@@ -257,12 +203,8 @@
         return decoded
 
 
-<<<<<<< HEAD
 class ControlboxRequestTranscoder(BaseProtobufTranscoder):
     _MESSAGE = pb2.controlbox_pb2.Request
-=======
-class ProtobufTranscoder(BaseProtobufTranscoder):
->>>>>>> 4f230914
 
     @classmethod
     def type_int(cls) -> int:
@@ -321,17 +263,10 @@
         return 'EdgeCase'
 
 
-<<<<<<< HEAD
 class EdgeCaseSubTranscoder(EdgeCaseTranscoder):
     _MESSAGE = pb2.EdgeCase_pb2.SubCase
 
 
-def interface_transcoder_generator() -> Generator[Type[BlockInterfaceTranscoder], None, None]:
-    for objtype in BlockType.values():
-        name = f'{BlockType.Name(objtype)}_InterfaceTranscoder'
-        yield type(name, (BlockInterfaceTranscoder, ), {'_ENUM_VAL': objtype})
-
-=======
 def interface_transcoder_generator() -> Generator[Type[BlockInterfaceTranscoder], None, None]:
     for objtype in BlockType.values():
         name = f'{BlockType.Name(objtype)}_InterfaceTranscoder'
@@ -353,28 +288,8 @@
             if opts.objtype:
                 name = f'{BlockType.Name(opts.objtype)}_{desc.name}_Transcoder'
                 yield type(name, (ProtobufTranscoder, ), {'_MESSAGE': msg})
->>>>>>> 4f230914
-
-def protobuf_transcoder_generator() -> Generator[Type[ProtobufTranscoder], None, None]:
-    for pb in [getattr(pb2, k) for k in pb2.__all__]:
-        members = [getattr(pb, k)
-                   for k in dir(pb)
-                   if not k.startswith('_')]
-        messages = [el
-                    for el in members
-                    if isinstance(el, GeneratedProtocolMessageType)]
-
-<<<<<<< HEAD
-        for msg in messages:
-            desc = msg.DESCRIPTOR
-            opts = desc.GetOptions().Extensions[pb2.brewblox_pb2.msg]
-            if opts.objtype:
-                name = f'{BlockType.Name(opts.objtype)}_{desc.name}_Transcoder'
-                yield type(name, (ProtobufTranscoder, ), {'_MESSAGE': msg})
-
-
-=======
->>>>>>> 4f230914
+
+
 _TRANSCODERS: list[Type[Transcoder]] = [
     # Raw system objects
     DeprecatedObjectTranscoder,
@@ -394,8 +309,5 @@
 
     # Debugging objects
     EdgeCaseTranscoder,
-<<<<<<< HEAD
     EdgeCaseSubTranscoder,
-=======
->>>>>>> 4f230914
 ]