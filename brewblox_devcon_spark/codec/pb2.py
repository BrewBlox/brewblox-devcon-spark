--- conflicted
+++ resolved
@@ -18,7 +18,6 @@
     import Balancer_pb2
     import brewblox_pb2
     import command_pb2
-    import ChemProbe_pb2
     import DigitalActuator_pb2
     import DigitalInput_pb2
     import DisplaySettings_pb2
@@ -32,11 +31,8 @@
     import OneWireBus_pb2
     import OneWireGpioModule_pb2
     import Pid_pb2
-<<<<<<< HEAD
     import ProbeConnector_pb2
-=======
     import PrecisionAnalogModule_pb2
->>>>>>> a9412a34
     import Screen_pb2
     import Sequence_pb2
     import SetpointProfile_pb2
@@ -74,11 +70,8 @@
     'OneWireBus_pb2',
     'OneWireGpioModule_pb2',
     'Pid_pb2',
-<<<<<<< HEAD
     'ProbeConnector_pb2',
-=======
     'PrecisionAnalogModule_pb2',
->>>>>>> a9412a34
     'Screen_pb2',
     'Sequence_pb2',
     'SetpointProfile_pb2',
