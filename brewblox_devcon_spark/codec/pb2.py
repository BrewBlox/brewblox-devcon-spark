--- conflicted
+++ resolved
@@ -31,7 +31,6 @@
     import MotorValve_pb2
     import Mutex_pb2
     import Pid_pb2
-    import PrecisionAnalogModule_pb2
     import Screen_pb2
     import Sequence_pb2
     import SetpointProfile_pb2
@@ -66,18 +65,14 @@
     'DS2413_pb2',
     'EdgeCase_pb2',
     'FastPwm_pb2',
-<<<<<<< HEAD
     'KvdwAnalogModule_pb2',
     'KvdwDigitalModule_pb2',
     'KvdwSensor_pb2',
-=======
     'GpioModule_pb2',
->>>>>>> f7ce625f
     'MockPins_pb2',
     'MotorValve_pb2',
     'Mutex_pb2',
     'Pid_pb2',
-    'PrecisionAnalogModule_pb2',
     'Screen_pb2',
     'Sequence_pb2',
     'SetpointProfile_pb2',
