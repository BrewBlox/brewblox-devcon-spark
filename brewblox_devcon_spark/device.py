"""
Offers a functional interface to the device functionality
"""

import random
import string
from contextlib import suppress
from functools import partialmethod
from typing import Any, Awaitable, Callable, List, Type, Union

from aiohttp import web
from brewblox_service import brewblox_logger, features

from brewblox_codec_spark import codec
from brewblox_devcon_spark import commander, commands, datastore
from brewblox_devcon_spark.commands import (OBJECT_DATA_KEY, OBJECT_ID_KEY,
                                            OBJECT_LIST_KEY, OBJECT_TYPE_KEY,
                                            PROFILE_LIST_KEY, SYSTEM_ID_KEY)

SERVICE_ID_KEY = 'service_id'
CONTROLLER_ID_KEY = 'controller_id'
<<<<<<< HEAD
OBJECT_LINK_PREFIX = 'link_'
=======
OBJECT_LINK_POSTFIX = '<>'
>>>>>>> f42704e8
ServiceId_ = str
ControllerId_ = int
FindIdFunc_ = Callable[[datastore.DataStore, Any], Awaitable[Any]]

# Keys are imported from commands for use in this module
# but also to allow other modules (eg. API) to import them from here
# "use" them here to avoid lint errors
_FORWARDED = (
    OBJECT_ID_KEY,
    OBJECT_DATA_KEY,
    OBJECT_TYPE_KEY,
    OBJECT_LIST_KEY,
    PROFILE_LIST_KEY,
    SYSTEM_ID_KEY
)

LOGGER = brewblox_logger(__name__)


def get_controller(app: web.Application) -> 'SparkController':
    return features.get(app, SparkController)


def setup(app: web.Application):
    features.add(app, SparkController(name=app['config']['name'], app=app))


class ControllerException(Exception):
    pass


def random_string():
    return 'generated|' + ''.join([
        random.choice(string.ascii_letters + string.digits)
        for n in range(32)
    ])


class SparkController(features.ServiceFeature):

    def __init__(self, name: str, app: web.Application):
        super().__init__(app)

        self._name = name
        self._commander: commander.SparkCommander = None
        self._object_store: datastore.DataStore = None
        self._system_store: datastore.DataStore = None
        self._codec: codec.Codec = None

    @property
    def name(self):
        return self._name

    async def startup(self, app: web.Application):
        self._commander = commander.get_commander(app)
        self._object_store = datastore.get_object_store(app)
        self._system_store = datastore.get_system_store(app)
        self._codec = codec.get_codec(app)

    async def shutdown(self, *_):
        pass

    def _get_content_objects(self, content: dict) -> List[dict]:
        objects_to_process = [content]
        with suppress(KeyError):
            objects_to_process += content[OBJECT_LIST_KEY]
        return objects_to_process

    async def _process_data(self,
                            processor_func: codec.TranscodeFunc_,
                            content: dict
                            ) -> Awaitable[dict]:
        objects_to_process = self._get_content_objects(content)

        for obj in objects_to_process:
            with suppress(KeyError):
                new_type, new_data = await processor_func(
                    obj[OBJECT_TYPE_KEY],
                    obj[OBJECT_DATA_KEY]
                )
                obj[OBJECT_TYPE_KEY] = new_type
                obj[OBJECT_DATA_KEY] = new_data

        return content

    async def _encode_data(self, content: dict) -> Awaitable[dict]:
        processor_func = self._codec.encode
        return await self._process_data(processor_func, content)

    async def _decode_data(self, content: dict) -> Awaitable[dict]:
        processor_func = self._codec.decode
        return await self._process_data(processor_func, content)

    async def find_controller_id(self,
                                 store: datastore.DataStore,
                                 input_id: Union[ServiceId_, ControllerId_]
                                 ) -> Awaitable[ControllerId_]:
        """
        Finds the controller ID matching service ID input.
        If input is an int, it assumes it already is a controller ID
        """
        if isinstance(input_id, ControllerId_):
            return input_id

        obj = await store.find_unique(SERVICE_ID_KEY, input_id)

        if not obj:
            raise ValueError(f'Service ID [{input_id}] not found in {store}')

        return obj[CONTROLLER_ID_KEY]

    async def find_service_id(self,
                              store: datastore.DataStore,
                              input_id: Union[ServiceId_, ControllerId_]
                              ) -> Awaitable[ServiceId_]:
        """
        Finds the service ID matching controller ID input.
        If input is a string, it assumes it already is a service ID.
        """
        if isinstance(input_id, ServiceId_):
            return input_id

        service_id = None

        try:
            # Get first item from data store with correct controller ID,
            # and that has a service ID defined
            objects = await store.find(CONTROLLER_ID_KEY, input_id)
            service_id = next(o.get(SERVICE_ID_KEY) for o in objects)
        except StopIteration:
            # If service ID not found, randomly generate one
            service_id = random_string()
            await store.insert_unique(
                SERVICE_ID_KEY,
                {
                    SERVICE_ID_KEY: service_id,
                    CONTROLLER_ID_KEY: input_id
                }
            )

        return service_id

    async def _resolve_id(self, finder_func: FindIdFunc_, content: dict) -> Awaitable[dict]:
        objects_to_process = self._get_content_objects(content)

        async def resolve_key(key: str, store: datastore.DataStore):
            for obj in objects_to_process:
                with suppress(KeyError):
                    obj[key] = await finder_func(self, store, obj[key])

        await resolve_key(OBJECT_ID_KEY, self._object_store)
        await resolve_key(SYSTEM_ID_KEY, self._system_store)
        return content

    _resolve_controller_id = partialmethod(_resolve_id, find_controller_id)
    _resolve_service_id = partialmethod(_resolve_id, find_service_id)

    async def _resolve_links(self,
                             finder_func: FindIdFunc_,
                             content: dict
                             ) -> Awaitable[dict]:
        store = self._object_store
        objects_to_process = self._get_content_objects(content)

        async def traverse(data):
            for k, v in data.items():
                if isinstance(v, dict):
                    await traverse(v)
<<<<<<< HEAD
                elif str(k).startswith(OBJECT_LINK_PREFIX):
=======
                elif str(k).endswith(OBJECT_LINK_POSTFIX):
>>>>>>> f42704e8
                    data[k] = await finder_func(store, v)

        for obj in objects_to_process:
            with suppress(KeyError):
                await traverse(obj[OBJECT_DATA_KEY])

        return content

    _resolve_controller_links = partialmethod(_resolve_links, find_controller_id)
    _resolve_service_links = partialmethod(_resolve_links, find_service_id)

    async def _execute(self,
                       command_type: Type[commands.Command],
                       content_: dict = None,
                       **kwargs
                       ) -> Awaitable[dict]:
        # Allow a combination of a dict containing arguments, and loose kwargs
        content = content_ or dict()
        content.update(kwargs)

        try:

            # pre-processing
            for afunc in [
                self._resolve_controller_id,
                self._resolve_controller_links,
                self._encode_data,
            ]:
                content = await afunc(content)

            # execute
            retval = await self._commander.execute(
                command_type.from_decoded(content)
            )

            # post-processing
            for afunc in [
                self._decode_data,
                self._resolve_service_links,
                self._resolve_service_id,
            ]:
                retval = await afunc(retval)

            return retval

        except Exception as ex:
            LOGGER.debug(f'Failed to execute {command_type}: {type(ex).__name__}({ex})', exc_info=True)
            raise ex

    read_object = partialmethod(_execute, commands.ReadObjectCommand)
    write_object = partialmethod(_execute, commands.WriteObjectCommand)
    create_object = partialmethod(_execute, commands.CreateObjectCommand)
    delete_object = partialmethod(_execute, commands.DeleteObjectCommand)
    read_system_object = partialmethod(_execute, commands.ReadSystemObjectCommand)
    write_system_object = partialmethod(_execute, commands.WriteSystemObjectCommand)
    read_active_profiles = partialmethod(_execute, commands.ReadActiveProfilesCommand)
    write_active_profiles = partialmethod(_execute, commands.WriteActiveProfilesCommand)
    list_active_objects = partialmethod(_execute, commands.ListActiveObjectsCommand)
    list_saved_objects = partialmethod(_execute, commands.ListSavedObjectsCommand)
    list_system_objects = partialmethod(_execute, commands.ListSystemObjectsCommand)
    clear_profile = partialmethod(_execute, commands.ClearProfileCommand)
    factory_reset = partialmethod(_execute, commands.FactoryResetCommand)
    restart = partialmethod(_execute, commands.RestartCommand)<|MERGE_RESOLUTION|>--- conflicted
+++ resolved
@@ -19,11 +19,7 @@
 
 SERVICE_ID_KEY = 'service_id'
 CONTROLLER_ID_KEY = 'controller_id'
-<<<<<<< HEAD
-OBJECT_LINK_PREFIX = 'link_'
-=======
 OBJECT_LINK_POSTFIX = '<>'
->>>>>>> f42704e8
 ServiceId_ = str
 ControllerId_ = int
 FindIdFunc_ = Callable[[datastore.DataStore, Any], Awaitable[Any]]
@@ -192,11 +188,7 @@
             for k, v in data.items():
                 if isinstance(v, dict):
                     await traverse(v)
-<<<<<<< HEAD
-                elif str(k).startswith(OBJECT_LINK_PREFIX):
-=======
                 elif str(k).endswith(OBJECT_LINK_POSTFIX):
->>>>>>> f42704e8
                     data[k] = await finder_func(store, v)
 
         for obj in objects_to_process:
